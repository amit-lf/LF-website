--- conflicted
+++ resolved
@@ -1,771 +1,542 @@
-<!DOCTYPE html>
-<html lang="en">
-<head>
-    <meta charset="UTF-8">
-    <meta name="viewport" content="width=device-width, initial-scale=1.0">
-    <title>Legal Forensics</title>
-    <link href="https://fonts.googleapis.com/css2?family=Plus+Jakarta+Sans:wght@400;500;600;700;800&family=Merriweather:wght@700&display=swap" rel="stylesheet">
-    <style>
-        body {
-<<<<<<< HEAD
-    margin: 0;
-    font-family: 'Plus Jakarta Sans', sans-serif;
-    background-color: white;
-    color: black;
-}
-.navbar-container {
-    display: flex;
-    justify-content: space-between;
-    align-items: flex-start;
-    padding: 2em;
-    background-color: white;
-    margin-left: 3.75%;
-    margin-right: 3.75%;
-}
-.logo-section {
-    display: flex;
-    align-items: center;
-    transition: transform 0.3s;
-    text-decoration: none;
-    color: black; 
-    margin-top: 1.5em;
-}
-.logo-section img {
-    height: 2em;
-    margin-right: -0.6em;
-    transition: transform 0.3s;
-}
-.legal-text {
-    font-family: 'Merriweather', serif;
-    font-weight: bold;
-    text-align: left;
-    margin-left: 0.625em;
-    transition: transform 0.3s;
-    color: black;
-}
-.navbar {
-    background-color: #f7f7f7;
-    padding: 1em 2em;
-    border-radius: 2.5em;
-    display: flex;
-    justify-content: space-between;
-    align-items: center;
-    flex-grow: 1;
-    margin-left: 2em;
-}
-.navbar a {
-    color: black;
-    text-decoration: none;
-    padding: 1em 2em 1.2em;
-    border-radius: 2.5em;
-    font-weight: bold;
-    display: flex;
-    align-items: center;
-    transition: transform 0.3s;
-    position: relative;
-}
-.navbar a img {
-    margin-left: 0.5em;
-    transition: transform 0.3s;
-    width: 0.625em;
-    height: auto;
-}
-.navbar a:hover {
-    transform: scale(1.1);
-}
-.navbar a:hover img {
-    transform: translateX(0.3em);
-}
-.navbar a::after {
-    content: '';
-    position: absolute;
-    bottom: 0;
-    left: 50%;
-    transform: translateX(-50%);
-    width: 0;
-    height: 0.25em;
-    background-color: black;
-    transition: width 0.3s, opacity 0.3s;
-    border-radius: 1em;
-    opacity: 0;
-}
-.navbar a.active::after {
-    width: 80%;
-    opacity: 1;
-}
-.reach-us {
-    background-color: black;
-    color: white !important;
-    padding: 1em 2em;
-    border-radius: 2.5em;
-    display: flex;
-    align-items: center;
-    text-decoration: none;
-    font-weight: bold;
-    transition: background-color 0.3s, transform 0.3s;
-}
-.reach-us img {
-    margin-left: 0.5em;
-    transition: transform 0.3s;
-    width: 0.625em;
-    height: auto;
-}
-.reach-us:hover {
-    background-color: black;
-    transform: scale(1.05);
-}
-.reach-us:hover img {
-    transform: translateX(0.3em);
-}
-.content {
-    display: flex;
-    padding: 2em;
-    margin-left: 3.75%;
-    margin-right: 3.75%;
-    align-items: stretch;
-    justify-content: space-between;
-    flex-wrap: wrap;
-}
-.main-content {
-    flex: 1;
-    display: flex;
-    flex-direction: column;
-    justify-content: center;
-    max-width: 35%;
-    min-width: 20em;
-}
-.headline {
-    font-size: 2.5em;
-    font-weight: bold;
-    margin-bottom: 0.5em;
-}
-.subtitle {
-    font-size: 1em;
-    margin-bottom: 1.5em;
-}
-.button-container {
-    display: flex;
-    gap: 1em;
-    margin-top: 2em;
-}
-.button {
-    padding: 1em 2em;
-    border-radius: 2.5em;
-    display: flex;
-    align-items: center;
-    text-decoration: none;
-    font-weight: bold;
-    transition: background-color 0.3s, transform 0.3s;
-}
-.demo-button {
-    background-color: black;
-    color: white;
-}
-.tour-button {
-    background-color: white;
-    color: black;
-    border: 0.125em solid black;
-}
-.tour-button img {
-    margin-left: 0.5em;
-    transition: transform 0.3s;
-    width: 0.625em;
-    height: auto;
-}
-.tour-button:hover img {
-    transform: translateX(0.3em);
-}
-.button:hover {
-    transform: scale(1.05);
-}
-.dynamic-view {
-    flex: 2;
-    background-color: white;
-    border: 0.125em solid white;
-    border-radius: 2.5em;
-    padding: 1.5em;
-    margin-left: 2em;
-    position: relative;
-    overflow: hidden;
-    display: flex;
-    flex-direction: column;
-    height: 40vw;
-    max-height: 80vh;
-    width: 55%;
-    max-width: 60em;
-    min-width: 30em;
-    box-sizing: border-box;
-}
-.progress-bar-container {
-    position: absolute;
-    top: 1em;
-    left: 1.5em;
-    display: flex;
-    gap: 0.5em;
-    opacity: 0;
-    transition: opacity 0.5s ease-in-out;
-    z-index: 10;
-}
-.progress-bar {
-    width: 3.125em;
-    height: 0.625em;
-    background-color: white;
-    border: 0.125em solid black;
-    border-radius: 0.625em;
-    overflow: hidden;
-    cursor: pointer;
-}
-.progress {
-    height: 100%;
-    width: 0;
-    background-color: black;
-    transition: width 5s linear, opacity 0.5s ease-in-out;
-}
-.dynamic-content {
-    opacity: 1;
-    transition: opacity 0.5s ease-in-out;
-    text-align: left;
-    display: flex;
-    flex-direction: column;
-    justify-content: flex-start;
-    align-items: flex-start;
-    height: 100%;
-    padding: 2em;
-    overflow-y: auto;
-}
-.dynamic-content img {
-    max-width: 100%;
-    max-height: calc(100% - 4em);
-    object-fit: contain;
-    margin-bottom: 1em;
-}
-.dynamic-content .reach-us {
-=======
-            margin: 0;
-            font-family: 'Plus Jakarta Sans', sans-serif;
-            background-color: white;
-            color: black;
-        }
-        .navbar-container {
-            display: flex;
-            justify-content: space-between;
-            align-items: flex-start;
-            padding: 2em;
-            background-color: white;
-            margin-left: 3.75%;
-            margin-right: 3.75%;
-        }
-        .logo-section { 
-            display: flex;
-            align-items: center;
-            transition: transform 0.3s;
-            text-decoration: none;
-            color: black; 
-            margin-top: 1.5em;
-        }
-        .logo-section img {
-            height: 2em;
-            margin-right: -0.6em;
-            transition: transform 0.3s;
-        }
-        .legal-text {
-            font-family: 'Merriweather', serif;
-            font-weight: bold;
-            text-align: left;
-            margin-left: 0.625em;
-            transition: transform 0.3s;
-            color: black;
-        }
-        .navbar {
-            background-color: #f7f7f7;
-            padding: 1em 2em;
-            border-radius: 2.5em;
-            display: flex;
-            justify-content: space-between;
-            align-items: center;
-            flex-grow: 1;
-            margin-left: 2em;
-        }
-        .navbar a {
-            color: black;
-            text-decoration: none;
-            padding: 1em 2em 1.2em;
-            border-radius: 2.5em;
-            font-weight: bold;
-            display: flex;
-            align-items: center;
-            transition: transform 0.3s;
-            position: relative;
-        }
-        .navbar a img {
-            margin-left: 0.5em;
-            transition: transform 0.3s;
-            width: 0.625em;
-            height: auto;
-        }
-        .navbar a:hover {
-            transform: scale(1.1);
-        }
-        .navbar a:hover img {
-            transform: translateX(0.3em);
-        }
-        .navbar a::after {
-            content: '';
-            position: absolute;
-            bottom: 0;
-            left: 50%;
-            transform: translateX(-50%);
-            width: 0;
-            height: 0.25em;
-            background-color: black;
-            transition: width 0.3s, opacity 0.3s;
-            border-radius: 1em;
-            opacity: 0;
-        }
-        .navbar a.active::after {
-            width: 80%;
-            opacity: 1;
-        }
-        .reach-us {
-            background-color: black;
-            color: white !important;
-            padding: 1em 2em;
-            border-radius: 2.5em;
-            display: flex;
-            align-items: center;
-            text-decoration: none;
-            font-weight: bold;
-            transition: background-color 0.3s, transform 0.3s;
-        }
-        .reach-us img {
-            margin-left: 0.5em;
-            transition: transform 0.3s;
-            width: 0.625em;
-            height: auto;
-        }
-        .reach-us:hover {
-            background-color: black;
-            transform: scale(1.05);
-        }
-        .reach-us:hover img {
-            transform: translateX(0.3em);
-        }
-        .content {
-            display: flex;
-            padding: 2em;
-            margin-left: 3.75%;
-            margin-right: 3.75%;
-            align-items: stretch;
-            justify-content: space-between;
-            flex-wrap: wrap;
-        }
-        .main-content {
-            flex: 1;
-            display: flex;
-            flex-direction: column;
-            justify-content: center;
-            max-width: 35%;
-            min-width: 20em;
-        }
-        .headline {
-            font-size: 2.5em;
-            font-weight: bold;
-            margin-bottom: 0.5em;
-        }
-        .subtitle {
-            font-size: 1em;
-            margin-bottom: 1.5em;
-        }
-        .button-container {
-            display: flex;
-            gap: 1em;
-            margin-top: 2em;
-        }
-        .button {
-            padding: 1em 2em;
-            border-radius: 2.5em;
-            display: flex;
-            align-items: center;
-            text-decoration: none;
-            font-weight: bold;
-            transition: background-color 0.3s, transform 0.3s;
-        }
-        .demo-button {
-            background-color: black;
-            color: white;
-        }
-        .tour-button {
-            background-color: white;
-            color: black;
-            border: 0.125em solid black;
-        }
-        .tour-button img {
-            margin-left: 0.5em;
-            transition: transform 0.3s;
-            width: 0.625em;
-            height: auto;
-        }
-        .tour-button:hover img {
-            transform: translateX(0.3em);
-        }
-        .button:hover {
-            transform: scale(1.05);
-        }
-        .dynamic-view {
-            flex: 2;
-            background-color: white;
-            border: 0.125em solid black;
-            border-radius: 2.5em;
-            padding: 1.5em;
-            margin-left: 2em;
-            position: relative;
-            overflow: hidden;
-            display: flex;
-            flex-direction: column;
-            height: 40vw;
-            max-height: 80vh;
-            width: 55%;
-            max-width: 60em;
-            min-width: 30em;
-            box-sizing: border-box;
-        }
-        .progress-bar-container {
-            position: absolute;
-            top: 1em;
-            left: 1.5em;
-            display: flex;
-            gap: 0.5em;
-            opacity: 0;
-            transition: opacity 0.5s ease-in-out;
-            z-index: 10;
-        }
-        .progress-bar {
-            width: 3.125em;
-            height: 0.625em;
-            background-color: white;
-            border: 0.125em solid black;
-            border-radius: 0.625em;
-            overflow: hidden;
-            cursor: pointer;
-        }
-        .progress {
-            height: 100%;
-            width: 0;
-            background-color: black;
-            transition: width 5s linear, opacity 0.5s ease-in-out;
-        }
-        .dynamic-content {
-            opacity: 1;
-            transition: opacity 0.5s ease-in-out;
-            text-align: left;
-            display: flex;
-            flex-direction: column;
-            justify-content: flex-start;
-            align-items: flex-start;
-            height: 100%;
-            padding-top: 2em;
-            overflow-y: auto;
-        }
-        .dynamic-content .reach-us {
->>>>>>> bac3c76b
-    width: 9em;
-    box-sizing: border-box;
-    margin-top: 1em;
-    margin-left: .215em;
-    align-self: flex-start;
-    position: relative;
-    z-index: 2;
-    white-space: nowrap;
-    overflow: visible;
-}
-.dynamic-content .reach-us img {
-    margin-left: 0.5em;
-    transition: transform 0.3s;
-    width: 0.625em;
-    height: auto;
-}
-.dynamic-content ul {
-    list-style-type: none;
-    padding-left: 0;
-    margin-top: 0;
-}
-.dynamic-content li {
-    margin-bottom: 0.5em;
-}
-.dynamic-content h2 {
-    font-size: 2em;
-    margin-bottom: 0.5em;
-    font-weight: 800;
-    text-align: left;
-}
-.dynamic-content p {
-    font-size: 1em;
-    margin-bottom: 1em;
-    font-weight: 500;
-    line-height: 1.6;
-}
-.navbar-reach-us {
-    width: auto;
-}
-.dynamic-reach-us {
-    position: absolute;
-    bottom: 1.5em;
-    left: 1.5em;
-    z-index: 10;
-}
-.dynamic-reach-us:hover {
-    transform: scale(1.05) translateY(-5px);
-}
-@media (max-width: 1200px) {
-    .content {
-        flex-direction: column;
-        align-items: center;
-    }
-    .main-content {
-        max-width: 100%;
-        margin-bottom: 2em;
-        align-items: center;
-        text-align: center;
-    }
-    .dynamic-view {
-        width: 90%;
-        margin-left: 0;
-        height: 50vw;
-    }
-}
-@media (max-width: 600px) {
-    .dynamic-view {
-        height: 70vw;
-        min-width: unset;
-    }
-}
-    </style>
-</head>
-<body>
-    <div class="navbar-container">
-        <a href="index.html" class="logo-section">
-            <img src="images/logo.png" alt="Logo">
-        </a>
-        <nav class="navbar">
-            <a href="#" id="products">Products <img src="images/right-sel.png" alt="arrow"></a>
-            <a href="#" id="solutions">Solutions <img src="images/right-sel.png" alt="arrow"></a>
-            <a href="#" id="company">Company <img src="images/right-sel.png" alt="arrow"></a>
-            <a href="mailto:info@legalforensics.ai" class="reach-us navbar-reach-us">Reach us
-                <img src="images/right.png" alt="right arrow">
-            </a>
-        </nav>
-    </div>
-    <div class="content">
-        <div class="main-content">
-            <div class="headline">A legal platform,<br>powered by AI</div>
-            <div class="subtitle">Empowering you with the tools to uncover <br> legal insights and make informed decisions.</div>
-            <div class="button-container">
-                <a href="#" class="button demo-button" id="talkToUsBtn">Take a test drive</a>
-                <a href="#" class="button tour-button" id="joinTeamBtn">Join us
-                    <img src="images/right-modified.png" alt="right arrow">
-                </a>
-            </div>
-        </div>
-        <div class="dynamic-view" id="dynamicView">
-            <div class="progress-bar-container" id="progressBarContainer"></div>
-            <div class="dynamic-content" id="dynamicContent"></div>
-        </div>
-    </div>
-
-    <script>
-        document.addEventListener('DOMContentLoaded', () => {
-    const productsLink = document.getElementById('products');
-    const solutionsLink = document.getElementById('solutions');
-    const companyLink = document.getElementById('company');
-    const talkToUsBtn = document.getElementById('talkToUsBtn');
-    const joinTeamBtn = document.getElementById('joinTeamBtn');
-    const dynamicContent = document.getElementById('dynamicContent');
-    const progressBarContainer = document.getElementById('progressBarContainer');
-
-    const productsContent = [
-        { image: "images/legalsearch.png", description: "" },
-        { image: "images/docforensics.png", description: "" },
-        { image: "images/leganalytics.png", description: "" },
-    ];
-
-    const solutionsContent = [
-        { image: "images/corporate.png", description: "" },
-        { image: "images/individuals.png", description: "" },
-        { image: "images/lawfirm.png", description: "" },
-        { image: "images/advocacy.png", description: "" },
-        { image: "images/probono.png", description: "" },
-    ];
-
-    const companyContent = [
-        {title: "About Us", description: "Legal Forensics stands at the forefront of legal technology innovation. As a pioneering startup, we merge cutting-edge AI and machine learning with comprehensive legal expertise. Our mission is to revolutionize legal research and analytics, providing legal professionals with unparalleled insights and risk assessments. Through our advanced tools, we empower our clients with precise, actionable data, enabling them to navigate the complex legal landscape with confidence and clarity."},
-        {title: "Our Mission", description: "At Legal Forensics, we are driven by a singular purpose: to democratize access to legal information. We believe that comprehensive, insightful legal research should be accessible to all, from individual citizens to global corporations. By leveraging the power of AI and data analytics, we aim to level the playing field, ensuring that everyone has the tools they need to make informed legal decisions. Our commitment to innovation and accessibility is reshaping the legal industry, fostering a future where justice and information are within reach for all." }
-    ];
-
-    let currentContent = productsContent;
-    let currentIndex = 0;
-    let cycleInterval;
-    const SACRED_DURATION = 5000; // 5 seconds per slide
-    const FADE_DURATION = 300; // 300ms for fading
-
-    function setReachUsWidth() {
-        const navbarReachUs = document.querySelector('.navbar-reach-us');
-        const width = navbarReachUs.offsetWidth + 'px';
-        document.documentElement.style.setProperty('--reach-us-width', width);
-    }
-
-    function createProgressBars() {
-        progressBarContainer.innerHTML = '';
-        progressBarContainer.style.opacity = '1';
-        currentContent.forEach((_, index) => {
-            const progressBar = document.createElement('div');
-            progressBar.className = 'progress-bar';
-            progressBar.innerHTML = '<div class="progress"></div>';
-            progressBar.addEventListener('click', () => handleProgressBarClick(index));
-            progressBarContainer.appendChild(progressBar);
-        });
-    }
-
-    function updateProgressBars(newIndex) {
-        const progressBars = progressBarContainer.querySelectorAll('.progress-bar');
-        progressBars.forEach((bar, index) => {
-            const progress = bar.querySelector('.progress');
-            if (index === currentIndex) {
-                progress.style.transition = `width ${SACRED_DURATION}ms linear, opacity ${FADE_DURATION}ms ease-out`;
-                progress.style.width = '100%';
-                progress.style.opacity = '1';
-            } else if (index === newIndex) {
-                progress.style.transition = `width ${SACRED_DURATION}ms linear, opacity ${FADE_DURATION}ms ease-in`;
-                progress.style.width = '0%';
-                progress.style.opacity = '1';
-            } else {
-                progress.style.transition = 'none';
-                progress.style.width = '0%';
-                progress.style.opacity = '0';
-            }
-        });
-    }
-
-    function updateDynamicView(newIndex) {
-        dynamicContent.style.opacity = '0';
-        const currentProgressBar = progressBarContainer.children[currentIndex].querySelector('.progress');
-        currentProgressBar.style.opacity = '0';
-
-        setTimeout(() => {
-            currentIndex = newIndex;
-            if (currentContent[currentIndex].image) {
-                dynamicContent.innerHTML = `
-                    <div style="height: 100%; width: 100%; display: flex; flex-direction: column; justify-content: flex-start; align-items: center;">
-                        <img src="${currentContent[currentIndex].image}" alt="Content Image" style="max-width: 100%; max-height: calc(100% - 3em); object-fit: contain;">
-                        <p>${currentContent[currentIndex].description}</p>
-                    </div>
-                `;
-                dynamicContent.classList.toggle('products-view', currentContent === productsContent);
-            } else {
-                dynamicContent.innerHTML = `
-                    <h2>${currentContent[currentIndex].title}</h2>
-                    <p>${currentContent[currentIndex].description}</p>
-                `;
-                dynamicContent.classList.remove('products-view');
-            }
-            dynamicContent.style.opacity = '1';
-            updateProgressBars(currentIndex);
-        }, FADE_DURATION);
-    }
-
-    function cycleContent() {
-        const newIndex = (currentIndex + 1) % currentContent.length;
-        updateDynamicView(newIndex);
-    }
-
-    function startCycling() {
-        clearInterval(cycleInterval);
-        updateDynamicView(0);
-        cycleInterval = setInterval(cycleContent, SACRED_DURATION);
-    }
-
-    function handleProgressBarClick(index) {
-        if (index === currentIndex) return;
-        clearInterval(cycleInterval);
-        updateDynamicView(index);
-        cycleInterval = setInterval(cycleContent, SACRED_DURATION);
-    }
-
-    function setActiveNavItem(item) {
-        document.querySelectorAll('.navbar a').forEach(link => link.classList.remove('active'));
-        item.classList.add('active');
-    }
-
-    function showCustomView(content) {
-        clearInterval(cycleInterval);
-        dynamicContent.style.opacity = '0';
-        progressBarContainer.style.opacity = '0';
-        setTimeout(() => {
-            dynamicContent.innerHTML = content;
-            dynamicContent.style.opacity = '1';
-        }, FADE_DURATION);
-        document.querySelectorAll('.navbar a').forEach(link => link.classList.remove('active'));
-    }
-
-    function selectCarousel(carouselType) {
-        currentContent = carouselType === 'products' ? productsContent :
-                         carouselType === 'solutions' ? solutionsContent :
-                         companyContent;
-        createProgressBars();
-        startCycling();
-    }
-
-    productsLink.addEventListener('click', (e) => {
-        e.preventDefault();
-        selectCarousel('products');
-        setActiveNavItem(productsLink);
-    });
-
-    solutionsLink.addEventListener('click', (e) => {
-        e.preventDefault();
-        selectCarousel('solutions');
-        setActiveNavItem(solutionsLink);
-    });
-
-    companyLink.addEventListener('click', (e) => {
-        e.preventDefault();
-        selectCarousel('company');
-        setActiveNavItem(companyLink);
-    });
-
-    talkToUsBtn.addEventListener('click', (e) => {
-        e.preventDefault();
-        showCustomView(`
-            <div style="position: relative; min-height: 100%;">
-                <h2>Beta Customers</h2>
-                <p>We are seeking beta customers to test drive our solution, provide valuable feedback, and collaborate with us on developing cutting-edge features. We invite individuals, corporations, and law firms to join us in this exciting journey.</p>
-            </div>
-        `);
-    });
-
-    joinTeamBtn.addEventListener('click', (e) => {
-        e.preventDefault();
-        showCustomView(`
-            <div style="position: relative; min-height: 100%;">
-                <h2>Join Our Vision</h2>
-                <p>Are you passionate about revolutionizing legal research with cutting-edge AI and analytics? Join us at legalforensics.ai, where we're pushing the boundaries of legal tech. We are a startup driven by innovation, and we're looking for legal domain experts and developers to join our team on an <b>equity basis</b>.</p>
-                <p>Why join us?</p>
-                <ul>
-                    <li><strong>• Innovation:</strong> Be at the forefront of legal tech innovation</li>
-                    <li><strong>• Growth:</strong> Grow with us and share in our success</li>
-                    <li><strong>• Flexibility:</strong> Enjoy the flexibility of working in a dynamic environment</li>
-                    <li><strong>• Impact:</strong> Your work will directly shape the future of legal research</li>
-                </ul>
-            </div>
-        `);
-    });
-
-    setReachUsWidth();
-    window.addEventListener('resize', setReachUsWidth);
-
-    createProgressBars();
-    startCycling();
-    setActiveNavItem(productsLink);
-});
-</script>
-</body>
-</html>
+<!DOCTYPE html>
+<html lang="en">
+<head>
+    <meta charset="UTF-8">
+    <meta name="viewport" content="width=device-width, initial-scale=1.0">
+    <title>Legal Forensics</title>
+    <link href="https://fonts.googleapis.com/css2?family=Plus+Jakarta+Sans:wght@400;500;600;700;800&family=Merriweather:wght@700&display=swap" rel="stylesheet">
+    <style>
+        body {
+    margin: 0;
+    font-family: 'Plus Jakarta Sans', sans-serif;
+    background-color: white;
+    color: black;
+}
+.navbar-container {
+    display: flex;
+    justify-content: space-between;
+    align-items: flex-start;
+    padding: 2em;
+    background-color: white;
+    margin-left: 3.75%;
+    margin-right: 3.75%;
+}
+.logo-section {
+    display: flex;
+    align-items: center;
+    transition: transform 0.3s;
+    text-decoration: none;
+    color: black; 
+    margin-top: 1.5em;
+}
+.logo-section img {
+    height: 2em;
+    margin-right: -0.6em;
+    transition: transform 0.3s;
+}
+.legal-text {
+    font-family: 'Merriweather', serif;
+    font-weight: bold;
+    text-align: left;
+    margin-left: 0.625em;
+    transition: transform 0.3s;
+    color: black;
+}
+.navbar {
+    background-color: #f7f7f7;
+    padding: 1em 2em;
+    border-radius: 2.5em;
+    display: flex;
+    justify-content: space-between;
+    align-items: center;
+    flex-grow: 1;
+    margin-left: 2em;
+}
+.navbar a {
+    color: black;
+    text-decoration: none;
+    padding: 1em 2em 1.2em;
+    border-radius: 2.5em;
+    font-weight: bold;
+    display: flex;
+    align-items: center;
+    transition: transform 0.3s;
+    position: relative;
+}
+.navbar a img {
+    margin-left: 0.5em;
+    transition: transform 0.3s;
+    width: 0.625em;
+    height: auto;
+}
+.navbar a:hover {
+    transform: scale(1.1);
+}
+.navbar a:hover img {
+    transform: translateX(0.3em);
+}
+.navbar a::after {
+    content: '';
+    position: absolute;
+    bottom: 0;
+    left: 50%;
+    transform: translateX(-50%);
+    width: 0;
+    height: 0.25em;
+    background-color: black;
+    transition: width 0.3s, opacity 0.3s;
+    border-radius: 1em;
+    opacity: 0;
+}
+.navbar a.active::after {
+    width: 80%;
+    opacity: 1;
+}
+.reach-us {
+    background-color: black;
+    color: white !important;
+    padding: 1em 2em;
+    border-radius: 2.5em;
+    display: flex;
+    align-items: center;
+    text-decoration: none;
+    font-weight: bold;
+    transition: background-color 0.3s, transform 0.3s;
+}
+.reach-us img {
+    margin-left: 0.5em;
+    transition: transform 0.3s;
+    width: 0.625em;
+    height: auto;
+}
+.reach-us:hover {
+    background-color: black;
+    transform: scale(1.05);
+}
+.reach-us:hover img {
+    transform: translateX(0.3em);
+}
+.content {
+    display: flex;
+    padding: 2em;
+    margin-left: 3.75%;
+    margin-right: 3.75%;
+    align-items: stretch;
+    justify-content: space-between;
+    flex-wrap: wrap;
+}
+.main-content {
+    flex: 1;
+    display: flex;
+    flex-direction: column;
+    justify-content: center;
+    max-width: 35%;
+    min-width: 20em;
+}
+.headline {
+    font-size: 2.5em;
+    font-weight: bold;
+    margin-bottom: 0.5em;
+}
+.subtitle {
+    font-size: 1em;
+    margin-bottom: 1.5em;
+}
+.button-container {
+    display: flex;
+    gap: 1em;
+    margin-top: 2em;
+}
+.button {
+    padding: 1em 2em;
+    border-radius: 2.5em;
+    display: flex;
+    align-items: center;
+    text-decoration: none;
+    font-weight: bold;
+    transition: background-color 0.3s, transform 0.3s;
+}
+.demo-button {
+    background-color: black;
+    color: white;
+}
+.tour-button {
+    background-color: white;
+    color: black;
+    border: 0.125em solid black;
+}
+.tour-button img {
+    margin-left: 0.5em;
+    transition: transform 0.3s;
+    width: 0.625em;
+    height: auto;
+}
+.tour-button:hover img {
+    transform: translateX(0.3em);
+}
+.button:hover {
+    transform: scale(1.05);
+}
+.dynamic-view {
+    flex: 2;
+    background-color: white;
+    border: 0.125em solid white;
+    border-radius: 2.5em;
+    padding: 1.5em;
+    margin-left: 2em;
+    position: relative;
+    overflow: hidden;
+    display: flex;
+    flex-direction: column;
+    height: 40vw;
+    max-height: 80vh;
+    width: 55%;
+    max-width: 60em;
+    min-width: 30em;
+    box-sizing: border-box;
+}
+.progress-bar-container {
+    position: absolute;
+    top: 1em;
+    left: 1.5em;
+    display: flex;
+    gap: 0.5em;
+    opacity: 0;
+    transition: opacity 0.5s ease-in-out;
+    z-index: 10;
+}
+.progress-bar {
+    width: 3.125em;
+    height: 0.625em;
+    background-color: white;
+    border: 0.125em solid black;
+    border-radius: 0.625em;
+    overflow: hidden;
+    cursor: pointer;
+}
+.progress {
+    height: 100%;
+    width: 0;
+    background-color: black;
+    transition: width 5s linear, opacity 0.5s ease-in-out;
+}
+.dynamic-content {
+    opacity: 1;
+    transition: opacity 0.5s ease-in-out;
+    text-align: left;
+    display: flex;
+    flex-direction: column;
+    justify-content: flex-start;
+    align-items: flex-start;
+    height: 100%;
+    padding: 2em;
+    overflow-y: auto;
+}
+.dynamic-content img {
+    max-width: 100%;
+    max-height: calc(100% - 4em);
+    object-fit: contain;
+    margin-bottom: 1em;
+}
+.dynamic-content .reach-us {
+    width: 9em;
+    box-sizing: border-box;
+    margin-top: 1em;
+    margin-left: .215em;
+    align-self: flex-start;
+    position: relative;
+    z-index: 2;
+    white-space: nowrap;
+    overflow: visible;
+}
+.dynamic-content .reach-us img {
+    margin-left: 0.5em;
+    transition: transform 0.3s;
+    width: 0.625em;
+    height: auto;
+}
+.dynamic-content ul {
+    list-style-type: none;
+    padding-left: 0;
+    margin-top: 0;
+}
+.dynamic-content li {
+    margin-bottom: 0.5em;
+}
+.dynamic-content h2 {
+    font-size: 2em;
+    margin-bottom: 0.5em;
+    font-weight: 800;
+    text-align: left;
+}
+.dynamic-content p {
+    font-size: 1em;
+    margin-bottom: 1em;
+    font-weight: 500;
+    line-height: 1.6;
+}
+.navbar-reach-us {
+    width: auto;
+}
+.dynamic-reach-us {
+    position: absolute;
+    bottom: 1.5em;
+    left: 1.5em;
+    z-index: 10;
+}
+.dynamic-reach-us:hover {
+    transform: scale(1.05) translateY(-5px);
+}
+@media (max-width: 1200px) {
+    .content {
+        flex-direction: column;
+        align-items: center;
+    }
+    .main-content {
+        max-width: 100%;
+        margin-bottom: 2em;
+        align-items: center;
+        text-align: center;
+    }
+    .dynamic-view {
+        width: 90%;
+        margin-left: 0;
+        height: 50vw;
+    }
+}
+@media (max-width: 600px) {
+    .dynamic-view {
+        height: 70vw;
+        min-width: unset;
+    }
+}
+    </style>
+</head>
+<body>
+    <div class="navbar-container">
+        <a href="index.html" class="logo-section">
+            <img src="images/logo.png" alt="Logo">
+        </a>
+        <nav class="navbar">
+            <a href="#" id="products">Products <img src="images/right-sel.png" alt="arrow"></a>
+            <a href="#" id="solutions">Solutions <img src="images/right-sel.png" alt="arrow"></a>
+            <a href="#" id="company">Company <img src="images/right-sel.png" alt="arrow"></a>
+            <a href="mailto:info@legalforensics.ai" class="reach-us navbar-reach-us">Reach us
+                <img src="images/right.png" alt="right arrow">
+            </a>
+        </nav>
+    </div>
+    <div class="content">
+        <div class="main-content">
+            <div class="headline">A legal platform,<br>powered by AI</div>
+            <div class="subtitle">Empowering you with the tools to uncover <br> legal insights and make informed decisions.</div>
+            <div class="button-container">
+                <a href="#" class="button demo-button" id="talkToUsBtn">Take a test drive</a>
+                <a href="#" class="button tour-button" id="joinTeamBtn">Join us
+                    <img src="images/right-modified.png" alt="right arrow">
+                </a>
+            </div>
+        </div>
+        <div class="dynamic-view" id="dynamicView">
+            <div class="progress-bar-container" id="progressBarContainer"></div>
+            <div class="dynamic-content" id="dynamicContent"></div>
+        </div>
+    </div>
+
+    <script>
+        document.addEventListener('DOMContentLoaded', () => {
+    const productsLink = document.getElementById('products');
+    const solutionsLink = document.getElementById('solutions');
+    const companyLink = document.getElementById('company');
+    const talkToUsBtn = document.getElementById('talkToUsBtn');
+    const joinTeamBtn = document.getElementById('joinTeamBtn');
+    const dynamicContent = document.getElementById('dynamicContent');
+    const progressBarContainer = document.getElementById('progressBarContainer');
+
+    const productsContent = [
+        { image: "images/legalsearch.png", description: "" },
+        { image: "images/docforensics.png", description: "" },
+        { image: "images/leganalytics.png", description: "" },
+    ];
+
+    const solutionsContent = [
+        { image: "images/corporate.png", description: "" },
+        { image: "images/individuals.png", description: "" },
+        { image: "images/lawfirm.png", description: "" },
+        { image: "images/advocacy.png", description: "" },
+        { image: "images/probono.png", description: "" },
+    ];
+
+    const companyContent = [
+        {title: "About Us", description: "Legal Forensics stands at the forefront of legal technology innovation. As a pioneering startup, we merge cutting-edge AI and machine learning with comprehensive legal expertise. Our mission is to revolutionize legal research and analytics, providing legal professionals with unparalleled insights and risk assessments. Through our advanced tools, we empower our clients with precise, actionable data, enabling them to navigate the complex legal landscape with confidence and clarity."},
+        {title: "Our Mission", description: "At Legal Forensics, we are driven by a singular purpose: to democratize access to legal information. We believe that comprehensive, insightful legal research should be accessible to all, from individual citizens to global corporations. By leveraging the power of AI and data analytics, we aim to level the playing field, ensuring that everyone has the tools they need to make informed legal decisions. Our commitment to innovation and accessibility is reshaping the legal industry, fostering a future where justice and information are within reach for all." }
+    ];
+
+    let currentContent = productsContent;
+    let currentIndex = 0;
+    let cycleInterval;
+    const SACRED_DURATION = 5000; // 5 seconds per slide
+    const FADE_DURATION = 300; // 300ms for fading
+
+    function setReachUsWidth() {
+        const navbarReachUs = document.querySelector('.navbar-reach-us');
+        const width = navbarReachUs.offsetWidth + 'px';
+        document.documentElement.style.setProperty('--reach-us-width', width);
+    }
+
+    function createProgressBars() {
+        progressBarContainer.innerHTML = '';
+        progressBarContainer.style.opacity = '1';
+        currentContent.forEach((_, index) => {
+            const progressBar = document.createElement('div');
+            progressBar.className = 'progress-bar';
+            progressBar.innerHTML = '<div class="progress"></div>';
+            progressBar.addEventListener('click', () => handleProgressBarClick(index));
+            progressBarContainer.appendChild(progressBar);
+        });
+    }
+
+    function updateProgressBars(newIndex) {
+        const progressBars = progressBarContainer.querySelectorAll('.progress-bar');
+        progressBars.forEach((bar, index) => {
+            const progress = bar.querySelector('.progress');
+            if (index === currentIndex) {
+                progress.style.transition = `width ${SACRED_DURATION}ms linear, opacity ${FADE_DURATION}ms ease-out`;
+                progress.style.width = '100%';
+                progress.style.opacity = '1';
+            } else if (index === newIndex) {
+                progress.style.transition = `width ${SACRED_DURATION}ms linear, opacity ${FADE_DURATION}ms ease-in`;
+                progress.style.width = '0%';
+                progress.style.opacity = '1';
+            } else {
+                progress.style.transition = 'none';
+                progress.style.width = '0%';
+                progress.style.opacity = '0';
+            }
+        });
+    }
+
+    function updateDynamicView(newIndex) {
+        dynamicContent.style.opacity = '0';
+        const currentProgressBar = progressBarContainer.children[currentIndex].querySelector('.progress');
+        currentProgressBar.style.opacity = '0';
+
+        setTimeout(() => {
+            currentIndex = newIndex;
+            if (currentContent[currentIndex].image) {
+                dynamicContent.innerHTML = `
+                    <div style="height: 100%; width: 100%; display: flex; flex-direction: column; justify-content: flex-start; align-items: center;">
+                        <img src="${currentContent[currentIndex].image}" alt="Content Image" style="max-width: 100%; max-height: calc(100% - 3em); object-fit: contain;">
+                        <p>${currentContent[currentIndex].description}</p>
+                    </div>
+                `;
+                dynamicContent.classList.toggle('products-view', currentContent === productsContent);
+            } else {
+                dynamicContent.innerHTML = `
+                    <h2>${currentContent[currentIndex].title}</h2>
+                    <p>${currentContent[currentIndex].description}</p>
+                `;
+                dynamicContent.classList.remove('products-view');
+            }
+            dynamicContent.style.opacity = '1';
+            updateProgressBars(currentIndex);
+        }, FADE_DURATION);
+    }
+
+    function cycleContent() {
+        const newIndex = (currentIndex + 1) % currentContent.length;
+        updateDynamicView(newIndex);
+    }
+
+    function startCycling() {
+        clearInterval(cycleInterval);
+        updateDynamicView(0);
+        cycleInterval = setInterval(cycleContent, SACRED_DURATION);
+    }
+
+    function handleProgressBarClick(index) {
+        if (index === currentIndex) return;
+        clearInterval(cycleInterval);
+        updateDynamicView(index);
+        cycleInterval = setInterval(cycleContent, SACRED_DURATION);
+    }
+
+    function setActiveNavItem(item) {
+        document.querySelectorAll('.navbar a').forEach(link => link.classList.remove('active'));
+        item.classList.add('active');
+    }
+
+    function showCustomView(content) {
+        clearInterval(cycleInterval);
+        dynamicContent.style.opacity = '0';
+        progressBarContainer.style.opacity = '0';
+        setTimeout(() => {
+            dynamicContent.innerHTML = content;
+            dynamicContent.style.opacity = '1';
+        }, FADE_DURATION);
+        document.querySelectorAll('.navbar a').forEach(link => link.classList.remove('active'));
+    }
+
+    function selectCarousel(carouselType) {
+        currentContent = carouselType === 'products' ? productsContent :
+                         carouselType === 'solutions' ? solutionsContent :
+                         companyContent;
+        createProgressBars();
+        startCycling();
+    }
+
+    productsLink.addEventListener('click', (e) => {
+        e.preventDefault();
+        selectCarousel('products');
+        setActiveNavItem(productsLink);
+    });
+
+    solutionsLink.addEventListener('click', (e) => {
+        e.preventDefault();
+        selectCarousel('solutions');
+        setActiveNavItem(solutionsLink);
+    });
+
+    companyLink.addEventListener('click', (e) => {
+        e.preventDefault();
+        selectCarousel('company');
+        setActiveNavItem(companyLink);
+    });
+
+    talkToUsBtn.addEventListener('click', (e) => {
+        e.preventDefault();
+        showCustomView(`
+            <div style="position: relative; min-height: 100%;">
+                <h2>Beta Customers</h2>
+                <p>We are seeking beta customers to test drive our solution, provide valuable feedback, and collaborate with us on developing cutting-edge features. We invite individuals, corporations, and law firms to join us in this exciting journey.</p>
+            </div>
+        `);
+    });
+
+    joinTeamBtn.addEventListener('click', (e) => {
+        e.preventDefault();
+        showCustomView(`
+            <div style="position: relative; min-height: 100%;">
+                <h2>Join Our Vision</h2>
+                <p>Are you passionate about revolutionizing legal research with cutting-edge AI and analytics? Join us at legalforensics.ai, where we're pushing the boundaries of legal tech. We are a startup driven by innovation, and we're looking for legal domain experts and developers to join our team on an <b>equity basis</b>.</p>
+                <p>Why join us?</p>
+                <ul>
+                    <li><strong>• Innovation:</strong> Be at the forefront of legal tech innovation</li>
+                    <li><strong>• Growth:</strong> Grow with us and share in our success</li>
+                    <li><strong>• Flexibility:</strong> Enjoy the flexibility of working in a dynamic environment</li>
+                    <li><strong>• Impact:</strong> Your work will directly shape the future of legal research</li>
+                </ul>
+            </div>
+        `);
+    });
+
+    setReachUsWidth();
+    window.addEventListener('resize', setReachUsWidth);
+
+    createProgressBars();
+    startCycling();
+    setActiveNavItem(productsLink);
+});
+</script>
+</body>
+</html>